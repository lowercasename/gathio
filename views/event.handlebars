--- conflicted
+++ resolved
@@ -67,11 +67,20 @@
 						<span class="fa-li">
 							<i class="fas fa-fw fa-share-square"></i>
 						</span>
-						<a href="https://gath.io/{{eventData.id}}">gath.io/{{eventData.id}}</a>
-						<button type="button" id="copyEventLink" class="eventInformationAction btn btn-outline-secondary btn-sm" data-clipboard-text="https://gath.io/{{eventData.id}}">
+						<a href="https://{{domain}}/{{eventData.id}}">{{domain}}/{{eventData.id}}</a>
+						<button type="button" id="copyEventLink" class="eventInformationAction btn btn-outline-secondary btn-sm" data-clipboard-text="https://{{domain}}/{{eventData.id}}">
 							<i class="fas fa-copy"></i> Copy
 						</button>
 					</li>
+          <li>
+            <span class="fa-li">
+              <i class="fas fa-fw fa-share-square"></i>
+            </span>
+            @{{eventData.id}}@{{domain}}
+            <button type="button" id="copyAPLink" class="eventInformationAction btn btn-outline-secondary btn-sm" data-clipboard-text="@{{eventData.id}}@{{domain}}">
+              <i class="fas fa-copy"></i> Copy
+            </button>
+          </li>
 				</ul>
 			</div>
 		</div>
@@ -89,71 +98,8 @@
 				<a target="_blank" href="https://www.openstreetmap.org/search?query={{parsedLocation}}" class="btn btn-outline-secondary btn-sm">
 					<i class="fas fa-map-marked"></i> Show on OpenStreetMap
 				</a>
-<<<<<<< HEAD
 			</aside>
 		</div>
-=======
-			</li>
-			<li>
-				<span class="fa-li">
-					<i class="fas fa-fw fa-calendar-day"></i>
-				</span>
-				{{{displayDate}}}
-				<br>
-				<span class="text-muted">
-					{{#if eventHasBegun}}{{#unless eventHasConcluded}}Started {{else}}Ended {{/unless}}{{/if}}{{fromNow}}
-				</span>
-				<br />
-				<a href="http://www.google.com/calendar/event?action=TEMPLATE&dates={{parsedStart}}%2F{{parsedEnd}}&text={{escapedName}}&location={{parsedLocation}}&ctz={{timezone}}" class="eventInformationAction btn btn-outline-secondary btn-sm">
-					<i class="far fa-calendar-plus"></i> Add to Google Calendar
-				</a>
-			</li>
-			{{#if eventHasHost}}
-				<li>
-					<span class="fa-li">
-						<i class="fas fa-fw fa-user-circle"></i>
-					</span>
-					<span class="text-muted">Hosted by</span> {{eventData.hostName}}
-				</li>
-			{{/if}}
-			{{#if eventData.eventGroup}}
-				<li>
-					<span class="fa-li">
-						<i class="fas fa-fw fa-calendar-alt"></i>
-					</span>
-					<span class="text-muted">Part of</span> <a href="/group/{{eventData.eventGroup.id}}">{{eventData.eventGroup.name}}</a>
-				</li>
-			{{/if}}
-			{{#if eventData.url}}
-				<li>
-					<span class="fa-li">
-						<i class="fas fa-fw fa-link"></i>
-					</span>
-					<a href="{{eventData.url}}">
-						{{eventData.url}}
-					</a>
-				</li>
-			{{/if}}
-			<li>
-				<span class="fa-li">
-					<i class="fas fa-fw fa-share-square"></i>
-				</span>
-				<a href="https://{{domain}}/{{eventData.id}}">{{domain}}/{{eventData.id}}</a>
-				<button type="button" id="copyEventLink" class="eventInformationAction btn btn-outline-secondary btn-sm" data-clipboard-text="https://{{domain}}/{{eventData.id}}">
-					<i class="fas fa-copy"></i> Copy
-				</button>
-			</li>
-			<li>
-				<span class="fa-li">
-					<i class="fas fa-fw fa-share-square"></i>
-				</span>
-				@{{eventData.id}}@{{domain}}
-				<button type="button" id="copyAPLink" class="eventInformationAction btn btn-outline-secondary btn-sm" data-clipboard-text="@{{eventData.id}}@{{domain}}">
-					<i class="fas fa-copy"></i> Copy
-				</button>
-			</li>
-  	</ul>
->>>>>>> 783a5fbc
 	</div>
 </div>
 
