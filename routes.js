--- conflicted
+++ resolved
@@ -861,7 +861,6 @@
       
       let isPartOfEventGroup = false;
       let eventGroup;
-<<<<<<< HEAD
 			if (req.body.eventGroupCheckbox) {
 				eventGroup = await EventGroup.findOne({
 					id: req.body.eventGroupID,
@@ -889,35 +888,6 @@
         activityPubActor: ap.updateActivityPubActor(JSON.parse(event.activityPubActor || null), req.body.eventDescription, req.body.eventName, req.body.eventLocation, eventImageFilename, startUTC, endUTC, req.body.timezone),
         activityPubEvent: ap.updateActivityPubEvent(JSON.parse(event.activityPubEvent || null), req.body.eventName, req.body.startUTC, req.body.endUTC, req.body.timezone),
 			}
-=======
-      if (req.body.eventGroupCheckbox) {
-        eventGroup = await EventGroup.findOne({
-          id: req.body.eventGroupID,
-          editToken: req.body.eventGroupEditToken
-        })
-        if (eventGroup) {
-          isPartOfEventGroup = true;
-        }
-      }
-      const updatedEvent = {
-        name: req.body.eventName,
-        location: req.body.eventLocation,
-        start: startUTC,
-        end: endUTC,
-        timezone: req.body.timezone,
-        description: req.body.eventDescription,
-        url: req.body.eventURL,
-        hostName: req.body.hostName,
-        image: eventImageFilename,
-        usersCanAttend: req.body.joinCheckbox ? true : false,
-        showUsersList: req.body.guestlistCheckbox ? true : false,
-        usersCanComment: req.body.interactionCheckbox ? true : false,
-        maxAttendees: req.body.maxAttendeesCheckbox ? req.body.maxAttendees : null,
-        eventGroup: isPartOfEventGroup ? eventGroup._id : null,
-        activityPubActor: ap.updateActivityPubActor(JSON.parse(event.activityPubActor), req.body.eventDescription, req.body.eventName, req.body.eventLocation, eventImageFilename, startUTC, endUTC, req.body.timezone),
-        activityPubEvent: ap.updateActivityPubEvent(JSON.parse(event.activityPubEvent), req.body.eventName, req.body.startUTC, req.body.endUTC, req.body.timezone),
-      }
->>>>>>> a594946b
       let diffText = '<p>This event was just updated with new information.</p><ul>';
       let displayDate;
       if (event.name !== updatedEvent.name) {
