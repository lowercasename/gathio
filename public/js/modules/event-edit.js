$(document).ready(function () {
    $.uploadPreview({
        input_field: "#event-image-upload",
        preview_box: "#event-image-preview",
        label_field: "#event-image-label",
        label_default: "Choose file",
        label_selected: "Change file",
        no_label: false,
    });
    if (window.eventData.image) {
        $("#event-image-preview").css(
            "background-image",
            `url('/events/${window.eventData.image}')`,
        );
        $("#event-image-preview").css("background-size", "cover");
        $("#event-image-preview").css("background-position", "center center");
    }
});

$('#editModal').on('shown.bs.modal', function (e) {
<<<<<<< HEAD
=======
    console.log('hii');
>>>>>>> fe5d47e4
    const ta = document.querySelector("#editModal textarea");
    ta.style.display = 'none';
    autosize(ta);
    ta.style.display = '';
    // Call the update method to recalculate the size:
    autosize.update(ta);
});

function editEventForm() {
    return {
        data: {
            eventName: window.eventData.name,
            eventLocation: window.eventData.location,
            eventStart: window.eventData.startForDateInput,
            eventEnd: window.eventData.endForDateInput,
            timezone: window.eventData.timezone,
            eventDescription: window.eventData.description,
            eventURL: window.eventData.url,
            hostName: window.eventData.hostName,
            creatorEmail: window.eventData.creatorEmail,
            eventGroupID: window.eventData.eventGroupID,
            eventGroupEditToken: window.eventData.eventGroupEditToken,
            publicCheckbox: window.eventData.showOnPublicList,
            interactionCheckbox: window.eventData.usersCanComment,
            joinCheckbox: window.eventData.usersCanAttend,
            maxAttendeesCheckbox: window.eventData.maxAttendees !== null,
            maxAttendees: window.eventData.maxAttendees,
        },
        errors: [],
        submitting: false,
        deletingImage: false,
        init() {
            // Set up Select2
            this.select2 = $(this.$refs.timezone).select2();
            this.select2.on("select2:select", (event) => {
                this.data.timezone = event.target.value;
            });
            this.select2.val(this.data.timezone).trigger("change");

            // Set checkboxes
            this.data.eventGroupCheckbox = !!window.eventData.eventGroupID;
            this.data.interactionCheckbox = window.eventData.usersCanComment;
            this.data.joinCheckbox = window.eventData.usersCanAttend;
            this.data.maxAttendeesCheckbox =
                window.eventData.maxAttendees !== null;
            this.data.publicCheckbox = window.eventData.showOnPublicList;
        },
        updateEventEnd() {
            if (this.data.eventEnd === "" || this.data.eventEnd < this.data.eventStart) {
                this.data.eventEnd = this.data.eventStart;
            }
        },
        async submitForm() {
            this.submitting = true;
            this.errors = [];
            const formData = new FormData();
            for (const [key, value] of Object.entries(this.data)) {
                formData.append(key, value);
            }
            formData.append(
                "imageUpload",
                this.$refs.eventImageUpload.files[0],
            );
            formData.append("editToken", window.eventData.editToken);
            try {
                const response = await fetch(`/event/${window.eventData.id}`, {
                    method: "PUT",
                    body: formData,
                });
                this.submitting = false;
                if (!response.ok) {
                    if (response.status !== 400) {
                        this.errors = unexpectedError;
                        return;
                    }
                    const json = await response.json();
                    this.errors = json.errors;
                    // Set Bootstrap validation classes using 'field' property
                    $("input, textarea").removeClass("is-invalid");
                    this.errors.forEach((error) => {
                        $(`#${error.field}`).addClass("is-invalid");
                    });
                    return;
                }
                window.location.reload();
            } catch (error) {
                console.log(error);
                this.errors = unexpectedError;
                this.submitting = false;
            }
        },
        async deleteImage() {
            this.deletingImage = true;
            const response = await fetch(`/event/${window.eventData.id}/image/${window.eventData.editToken}`, {
                method: "DELETE",
            });
            if (!response.ok) {
                alert("An error occurred while deleting the image.");
                this.deletingImage = false;
                return;
            }
            document.querySelector("#event-image-preview").style.backgroundImage = "";
            document.querySelector("#eventImageContainer").remove();
            document.querySelector("#genericEventImageContainer").style.display = "block";
            this.deletingImage = false;
        }
    };
}<|MERGE_RESOLUTION|>--- conflicted
+++ resolved
@@ -17,15 +17,11 @@
     }
 });
 
-$('#editModal').on('shown.bs.modal', function (e) {
-<<<<<<< HEAD
-=======
-    console.log('hii');
->>>>>>> fe5d47e4
+$("#editModal").on("shown.bs.modal", function (e) {
     const ta = document.querySelector("#editModal textarea");
-    ta.style.display = 'none';
+    ta.style.display = "none";
     autosize(ta);
-    ta.style.display = '';
+    ta.style.display = "";
     // Call the update method to recalculate the size:
     autosize.update(ta);
 });
@@ -70,7 +66,10 @@
             this.data.publicCheckbox = window.eventData.showOnPublicList;
         },
         updateEventEnd() {
-            if (this.data.eventEnd === "" || this.data.eventEnd < this.data.eventStart) {
+            if (
+                this.data.eventEnd === "" ||
+                this.data.eventEnd < this.data.eventStart
+            ) {
                 this.data.eventEnd = this.data.eventStart;
             }
         },
@@ -115,18 +114,25 @@
         },
         async deleteImage() {
             this.deletingImage = true;
-            const response = await fetch(`/event/${window.eventData.id}/image/${window.eventData.editToken}`, {
-                method: "DELETE",
-            });
+            const response = await fetch(
+                `/event/${window.eventData.id}/image/${window.eventData.editToken}`,
+                {
+                    method: "DELETE",
+                },
+            );
             if (!response.ok) {
                 alert("An error occurred while deleting the image.");
                 this.deletingImage = false;
                 return;
             }
-            document.querySelector("#event-image-preview").style.backgroundImage = "";
+            document.querySelector(
+                "#event-image-preview",
+            ).style.backgroundImage = "";
             document.querySelector("#eventImageContainer").remove();
-            document.querySelector("#genericEventImageContainer").style.display = "block";
+            document.querySelector(
+                "#genericEventImageContainer",
+            ).style.display = "block";
             this.deletingImage = false;
-        }
+        },
     };
 }